use std::collections::HashMap;
use std::collections::HashSet;
use std::collections::VecDeque;
use std::time::Duration;
use std::time::Instant;

use godot::classes::CanvasItem;
use godot::classes::CharacterBody2D;
use godot::classes::ConfigFile;
use godot::classes::Control;
use godot::classes::Engine;
use godot::classes::GpuParticles2D;
use godot::classes::ICharacterBody2D;
use godot::classes::PointLight2D;
use godot::classes::Sprite2D;
use godot::classes::SubViewport;
use godot::classes::TextureProgressBar;
use godot::classes::{AnimatedSprite2D, Area2D};
use godot::prelude::*;

use crate::game::Game;
use crate::metal_object::MetalObject;
use crate::player::enums::metal_type::MetalType;
use crate::player::player_tin_light::PlayerTinLight;
use crate::settings::Settings;
use crate::ui::metal_reserve_bar_manager::MetalReserveBarManager;

use super::disconnected::Disconnected;
use super::enums::force::Force;
use super::enums::force::ForceModifier;
use super::enums::force::ForceModifierTag;
use super::enums::player_events::PlayerEvents;
use super::enums::player_states::PlayerStates;
use super::enums::timeout_events::TimeoutEvents;
use super::input_manager::InputManager;
use super::metal_line::MetalLine;
use super::metal_manager::MetalManager;
use crate::ui::coin_counter::CoinCounter;

const MAX_HEALTH: f64 = 100.0;
const MIN_HEALTH: f64 = 0.0;
const DEFAULT_RUN_SPEED: f32 = 250.0;
const DEFAULT_JUMP_FORCE: f32 = 450.0;
const MAX_RUN_SPEED: f32 = 600.0;
const MIN_RUN_SPEED: f32 = 0.0;
const MAX_JUMP_FORCE: f32 = 700.0;
const MIN_JUMP_FORCE: f32 = 300.0;

// Add an enum to identify different node types
#[derive(Hash, Eq, PartialEq, Clone, Debug, Copy)]
enum CachedNode {
    HealthBar,
    CoinCounter,
    PointLight,
    SteelParticles,
    Disconnected,
    Camera,
    PewterParticles,
    TinParticles,
    BronzeParticles,
    SteelLines,
    IronLines,
    LineSelector,
    MetalReserveBarManager,
    InputManager,
    MetalManager,
    Sprite,
    IronParticles,
    CopperParticles,
}

#[derive(GodotClass)]
#[class(base=CharacterBody2D)]
pub struct Player {
    /// The base node of the player
    base: Base<CharacterBody2D>,
    /// The direction the player is facing
    direction: f32,
    /// The gravity of the player
    gravity: f64,
    /// The default gravity (Comes from the Settings singleton)
    default_gravity: f64,
    /// The health of the player
    health: f64,
    /// The amount of time that has passed since the last frame
    delta: f64,
    /// The current state of the player
    current_state: PlayerStates,
    /// The previous state of the player
    previous_state: PlayerStates,
    /// A flag to determine if the player's animation has finished
    anim_finished: bool,
    /// The current maximum run speed of the player
    run_speed: f32,
    /// The current maximum jump force of the player
    jump_force: f32,
    /// The device ID the player should listen for input from
    device_id: i32,
    /// The ID of the player
    player_id: i32,
    /// A HashMap of timeout events that the player is currently tracking
    /// The key is the event and the value is a tuple of the start time and duration of the event
    /// When the time since the start time is greater than the duration, the event is removed from the HashMap
    timeout_events: HashMap<TimeoutEvents, (Instant, Duration)>,
    /// A queue of forces to be applied to the player
    forces: VecDeque<Force>,
    /// A vec of nearby metal objects that can be used by steel and iron
    metal_objects: Vec<Gd<MetalObject>>,
    /// A vec of nearby players that is used for copper and bronze functionality
    nearby_players: Vec<Gd<Player>>,
    /// A vec of the player's currently actively burning metals
    active_metals: Vec<MetalType>,
    /// The player's current particles
    current_particles: Option<Gd<GpuParticles2D>>,
    /// The mass of the player in kilograms
    mass: f32,
    /// If the player is attacking or not
    is_attacking: bool,
    /// HashMap storing cached node references
    cached_nodes: HashMap<CachedNode, Gd<Node>>,
    /// The settings for the game
    settings: Gd<Settings>,
    /// The number of eliminations the player has
    eliminations: i32,
    previous_velocity: Vector2,
    /// This is collection of modifier meant to be applied to forces before they're applied
    /// to the player
    force_modifiers: HashMap<ForceModifierTag, ForceModifier>,
}

#[godot_api]
impl ICharacterBody2D for Player {
    /// The Godot contructor for the Player class node
    ///
    /// # Arguments
    /// * `base` - The base node type for the player
    ///
    /// # Returns
    /// * `Player` - The Player node
    fn init(base: Base<CharacterBody2D>) -> Self {
        let settings = Engine::singleton()
            .get_singleton("Settings")
            .expect("settings singleton missing")
            .try_cast::<Settings>()
            .expect("settings is not a Settings");

        let settings_bound = settings.bind();
        let gravity: f64 = settings_bound.get_gravity() as f64;
        drop(settings_bound);

        Self {
            base,
            direction: 1.0,
            health: MAX_HEALTH,
            delta: 0.0,
            default_gravity: gravity,
            gravity,
            current_state: PlayerStates::Jump,
            previous_state: PlayerStates::Fall,
            anim_finished: false,
            run_speed: DEFAULT_RUN_SPEED,
            jump_force: DEFAULT_JUMP_FORCE,
            device_id: 0,
            player_id: 0,
            timeout_events: HashMap::new(),
            forces: VecDeque::new(),
            metal_objects: Vec::new(),
            nearby_players: Vec::new(),
            active_metals: Vec::new(),
            current_particles: None,
            mass: 500.0,
            is_attacking: false,
            cached_nodes: HashMap::new(),
            settings,
            eliminations: 0,
            previous_velocity: Vector2::ZERO,
            force_modifiers: HashMap::new(),
        }
    }

    /// The Godot method called when the player enters the scene tree for the first time
    /// Any one time logic and initialization should be done here
    /// NOTE: This only is called the very first time the instance enters the scene tree
    fn ready(&mut self) {
        // Assign starting metals to the player based on the game mode
        // TODO: Change this so that a dynamic game mode can be selected
        self.get_metal_manager()
            .bind_mut()
            .assign_starting_metals("last_player_standing");

        // Start the player in the idle state
        self.set_state(PlayerStates::Idle);

        // Set the health bar to the player's health
        self.get_health_bar().set_value(self.get_health());

        // Give the metal manager access to the player
        self.get_metal_manager()
            .bind_mut()
            .set_player(self.base().get_node_as::<Player>("."));

        // Connect the tin signal to the player
        let tin_light = self.base().get_node_as::<PlayerTinLight>("PlayerTinLight");
        self.base_mut().connect(
            "tin_activated",
            &Callable::from_object_method(&tin_light, "adjust_tin_light"),
        );
        // Set the UI size
        let mut player_ui = self.base().get_node_as::<Control>("PlayerUI");

        let mut config = ConfigFile::new_gd();
        let err = config.load("user://settings.ini"); // TODO Check Error

        // Get the UI settings
        let size = config
            .get_value("ui", "size")
            .to_string()
            .parse::<f32>()
            .expect("Failed to parse to f32");
        let opacity = config
            .get_value("ui", "opacity")
            .to_string()
            .parse::<f32>()
            .expect("Failed to parse to f32");
        let pos_i = config
            .get_value("ui", "pos")
            .to_string()
            .parse::<f32>()
            .expect("Failed to parse to f32");

        // Set the scale (size) of the UI elements
        player_ui.set_scale(Vector2::new(size, size));

        // Set the opacity of the UI elements
        let mut color = player_ui.get_modulate();
        color.a = opacity;
        player_ui.set_modulate(color);

        // Set the position of the UI elements
        let positions = [
            Vector2::new(-479., -269.), // Top Left
            Vector2::new(-62., -269.),  // Top Center
            Vector2::new(355., -269.),  // Top Right
            Vector2::new(-479., 201.),  // Bottom Left
            Vector2::new(-62., 201.),   // Bottom Center
            Vector2::new(355., 201.),   // Bottom Right
        ];
        let pivot_offset = [
            Vector2::new(0., 0.),    // Top Left
            Vector2::new(62., 0.),   // Top Center
            Vector2::new(124., -0.), // Top Right
            Vector2::new(0., 70.),   // Bottom Left
            Vector2::new(62., 70.),  // Bottom Center
            Vector2::new(124., 70.), // Bottom Right
        ];

        player_ui.set_global_position(self.base().to_local(positions[pos_i as usize]));
        player_ui.set_pivot_offset(pivot_offset[pos_i as usize]);
    }

    /// The Godot method called every physics frame
    /// Physics frames happen a static number of times per second as opposed to process frames which happen as often as possible
    ///
    /// # Arguments
    /// * `delta` - The time since the last frame
    fn physics_process(&mut self, delta: f64) {
        if self.health <= 0.0 {
            self.die();
        }

        // Reset the player to their default values such as animation speed, run speed, and jump force
        self.reset_player();

        // If the die button is pressed, the player dies
        // This is used for testing as a quick way to simulate player death
        // This will be either removed or disabled during playtesting
        if self
            .get_input_manager()
            .bind_mut()
            .check_for_player_event(PlayerEvents::Die)
        {
            self.adjust_health(-100.0);
        }

        self.set_delta(delta);

        // Update the current state of the player
        self.current_state.update_state(self);
        self.set_animation_direction();

        // Check for any timeout events that have expired
        self.expire_timeout_events();

        self.add_force(Force::Gravity {
            acceleration: self.gravity,
        });

        if self.base().is_on_floor() {
            self.add_force(Force::NormalForce { magnitude: -1.0 });
        }

        // Make the player move and slide based on their velocity
        self.apply_forces();
        self.base_mut().move_and_slide();
    }
}

#[godot_api]
impl Player {
    #[func]
    /// A method that makes the player die
    /// This will clean up the player and the viewport they are in
    /// as well as notify the game that the player has died
    pub fn die(&mut self) {
        let mut camera = Camera2D::new_alloc();
        camera.set_name("OverviewCamera");
        camera.set_position(Vector2::new(20.0, -225.0));
        camera.set_zoom(Vector2::new(0.37, 0.37));

        //overview_container.set_canvas_cull_mask(1);
        let mut parent_viewport = self
            .base()
            .get_parent()
            .unwrap()
            .try_cast::<SubViewport>()
            .unwrap();

        parent_viewport.set_canvas_cull_mask(1);
        parent_viewport.add_child(&camera);
        self.base_mut().queue_free();
        self.base()
            .get_node_as::<Game>("/root/Game")
            .bind_mut()
            .remove_player(self.player_id, self.eliminations);
    }

    #[func]
    pub fn make_player_visible(&mut self, player_id: i32) {
        let mut player_sprite = self.get_sprite();
        let current_layer = player_sprite.get_visibility_layer();
        player_sprite.set_visibility_layer(current_layer | 1 << (player_id * 2));
    }

    #[func]
    pub fn make_player_invisible(&mut self, player_id: i32) {
        let mut player_sprite = self.get_sprite();
        let current_layer = player_sprite.get_visibility_layer();
        player_sprite.set_visibility_layer(current_layer & !(1 << (player_id * 2)));
    }

    #[func]
    /// Set the zoom for the player
    ///
    /// # Arguments
    /// * `zoom` - The zoom to set the player to
    pub fn set_zoom(&mut self, zoom: Vector2) {
        self.get_camera().set_zoom(zoom);
    }

    /// Set the current state of the player and triggers the enter method of the new state
    /// This method also sets the previous state of the player to the current state
    /// The enter method of the new state is triggered to allow for any initial and/or one-time logic to be executed
    ///
    /// # Arguments
    /// * `new_state` - The new state to set the player to
    pub fn set_state(&mut self, new_state: PlayerStates) {
        if self.current_state == new_state {
            return;
        }

        self.update_animation(new_state.as_str().into());

        self.previous_state = self.current_state;
        self.current_state = new_state;

        self.current_state.enter_state(self);
    }

    /// Set the delta time of the player
    ///
    /// # Arguments
    /// * `delta` - The delta time to set
    fn set_delta(&mut self, delta: f64) {
        self.delta = delta;
    }

    /// Get the delta time of the player
    ///
    /// # Returns
    /// * `f64` - The delta time of the player
    pub fn get_delta(&self) -> f64 {
        self.delta
    }

    #[func]
    /// Get the health of the player
    ///
    /// # Returns
    /// * `f64` - The health of the player
    pub fn get_health(&self) -> f64 {
        self.health
    }

    #[func]
    /// Get the eliminations of the player
    ///
    /// # Returns
    /// * `i32` - The eliminations of the player
    pub fn get_eliminations(&self) -> i32 {
        self.eliminations
    }

    /// Get the direction the player is facing
    ///
    /// # Returns
    /// * `f32` - The direction the player is facing
    pub fn get_dir(&self) -> f32 {
        self.direction
    }

    /// Set the direction the player is facing
    /// All values less than 0 are set to -1.0 or facing left
    /// All values greater than 0 are set to 1.0 or facing right
    ///
    /// # Arguments
    /// * `direction` - The direction to set the player to
    pub fn set_dir(&mut self, direction: f32) {
        if direction < 0.0 {
            self.direction = -1.0;
        } else if direction > 0.0 {
            self.direction = 1.0;
        }
    }

    #[func]
    /// Adjust the health of the player
    /// Health is clamped between MIN_HEALTH and MAX_HEALTH
    ///
    /// # Arguments
    /// * `adjustment` - The amount to adjust the health by
    pub fn adjust_health(&mut self, mut adjustment: f64) {
        if adjustment.signum() == -1.0 && self.is_burning_metal(MetalType::Pewter) {
            if adjustment <= MAX_HEALTH * 0.05 {
                adjustment = 0.0;
            } else if adjustment <= MAX_HEALTH * 0.25 {
                adjustment = adjustment * 0.5;
            } else if adjustment <= MAX_HEALTH * 0.50 {
                adjustment = adjustment * 0.7;
            } else {
                adjustment = adjustment * 0.9;
            }
        }

        // Adjust health by the specified amount
        self.health += adjustment;

        // Clamp health between MIN_HEALTH and MAX_HEALTH
        self.health = self.health.clamp(MIN_HEALTH, MAX_HEALTH);

        // Update the health bar of the player
        self.get_health_bar().set_value(self.get_health());
    }

    #[func]
    /// Adjust the eliminations of the player
    ///
    /// # Arguments
    /// * `attacker_id` - The id of the player who eliminated this player
    pub fn increment_eliminations(&mut self, attacker_id: i32) {
        self.eliminations += 1;
        // update the eliminations counter for a player in game
        self.base()
            .get_node_as::<Game>("/root/Game")
            .bind_mut()
            .update_eliminations(attacker_id);
    }

    /// Adjusts the coins in this players coin_counter positively or negatively.
    ///
    /// # Arguments
    /// * `pos_neg` (i8) - if -1, remove_coin    if +1, add_coin
    pub fn adjust_coins(&mut self, pos_neg: i8, coin: Gd<MetalObject>) {
        if pos_neg == -1 {
            // Dereference and call the method
            self.get_coin_counter().bind_mut().remove_coin();
        } else {
            self.get_coin_counter().bind_mut().add_coin(coin);
        }
    }

    /// Adjusts specific metals in this players metal bar manager to some amount.
    ///
    /// # Arguments
    /// * `metals` (`Vec<StringName>`) - the metals to effect
    /// * `amt` (f64) - the new amount to set the metals to
    pub fn adjust_metals(&mut self, metals: Vec<&str>, amt: f64) {
        for metal in metals {
            self.get_metal_manager()
                .bind_mut()
                .increase_metal_reserve(metal, amt);
        }
    }

    /// Updates a specific metal reserve bar to a new amount
    ///
    /// # Arguments
    /// * `metal` - The metal to update
    /// * `amt` - The new amount to set the metal to
    pub fn set_metal_reserve_amount(&mut self, metal: &str, amt: f64) {
        self.get_metal_reserve_bar_manager()
            .bind_mut()
            .set_metal_amount(metal, amt);
    }

    /// Represents the direction the player is trying to move
    /// Returns 1 when the move right button is pressed, -1 when the move left button is pressed, and 0 if neither is pressed
    ///
    /// # Returns
    /// * `f32` - The direction the player is trying to move as well as the magnitude of the movement
    pub fn get_horizontal_movement(&mut self) -> f32 {
        let move_left = StringName::from(format!("move_left{}", self.device_id));
        let move_right = StringName::from(format!("move_right{}", self.device_id));
        Input::singleton().get_axis(&move_left, &move_right)
    }

    /// Sets the player's velocity to the speed passed * the magnitude of the direction passed
    /// NOTE: This is deprecated and will be removed. This has been replaced with the player's forces queue and
    /// the Force enum
    ///
    /// # Arguments
    /// * `direction` - The direction and magnitude to move the player
    /// * `max_speed` - The speed to move the player (ignoring direction)
    pub fn apply_horizontal_velocity(&mut self, direction: f32, max_speed: f32) {
        let mut base = self.base_mut();
        let mut base_vel = base.get_velocity();
        base_vel.x = max_speed * direction;
        base.set_velocity(base_vel);
    }

    #[func]
    /// Set the animation finished flag to true
    pub fn set_anim_finished(&mut self) {
        self.anim_finished = true;
    }

    /// Check if the player's animation is finished
    ///
    /// # Returns
    /// * `bool` - True if the animation is finished, false otherwise
    pub fn is_anim_finished(&self) -> bool {
        self.anim_finished
    }

    /// Get the gravity of the player
    ///
    /// # Returns
    /// * `f64` - The gravity of the player
    pub fn get_gravity(&self) -> f64 {
        self.gravity
    }

    /// Gets the default gravity of the game
    /// This value originally comes from the Settings singleton and this is just a cached version
    ///
    /// # Returns
    /// * `f64` - The default gravity of the game
    pub fn get_default_gravity(&self) -> f64 {
        self.default_gravity
    }

    /// Set the gravity of the player
    ///
    /// # Arguments
    /// * `gravity` - The gravity to set
    pub fn set_gravity(&mut self, gravity: f64) {
        self.gravity = gravity;
    }

    /// Update the animation of the player
    /// This method sets the animation of the player based on the current state of the player
    /// It also sets the animation direction based on the direction the player is facing
    ///
    /// If animation from the current state is not the one being played, the animation is changed and the animation finished flag is reset
    /// The animation is then played
    ///
    /// # Arguments
    /// * `animation_name` - The name of the animation to set
    fn update_animation(&mut self, animation_name: StringName) {
        self.set_animation_direction();

        let mut sprite = self.get_sprite();
        self.anim_finished = false;
        sprite.set_animation(&animation_name);
        sprite.play();
    }

    /// Set the animation direction of the player
    /// This method sets the direction of the player's sprite based on the direction the player is facing
    /// This also changes the position of the sprite to ensure it is centered in the player's hitbox
    fn set_animation_direction(&mut self) {
        let mut sprite = self.get_sprite();
        let mut scale = sprite.get_scale();

        if self.direction < 0.0 && scale.x != -1.3 {
            scale.x = -1.3;
        } else if self.direction > 0.0 && scale.x != 1.3 {
            scale.x = 1.3;
        }

        sprite.set_scale(scale);
    }

    /// Sets the speed of the player's animations
    ///
    /// # Arguments
    /// * `speed` - The speed to set the player's animations to
    pub fn set_animation_speed(&mut self, speed: f32) {
        let mut sprite = self.get_sprite();
        sprite.set_speed_scale(speed);
    }

    pub fn is_metal_object_in_range(&self, metal_object: &Gd<MetalObject>) -> bool {
        self.metal_objects.contains(&metal_object)
    }

    /// Get the previous state of the player
    ///
    /// # Returns
    /// * `PlayerStates` - The previous state of the player
    pub fn get_previous_state(&self) -> PlayerStates {
        self.previous_state
    }

    /// Get the previous state of the player as a string
    ///
    /// # Returns
    /// * `String` - The previous state of the player as a string
    #[func]
    pub fn get_previous_state_str(&self) -> String {
        self.previous_state.as_str().into()
    }

    /// Get the current state of the player as a string
    ///
    /// # Returns
    /// * `String` - The current state of the player as a string
    #[func]
    pub fn get_current_state_str(&self) -> String {
        self.current_state.as_str().into()
    }

    /// A sliding upper limit for the player's run speed
    /// This is changed based on how far the joystick is pressed
    ///
    /// # Returns
    /// * `f32` - The current maximum run speed of the player
    pub fn get_run_speed(&self) -> f32 {
        self.run_speed
    }

    /// Get the jump force of the player
    ///
    /// # Returns
    /// * `f32` - The jump force of the player
    pub fn get_jump_force(&self) -> f32 {
        self.jump_force
    }

    /// Set the run speed of the player
    ///
    /// # Arguments
    /// * `speed` - The speed to set the player to
    pub fn set_run_speed(&mut self, speed: f32) {
        self.run_speed = speed.clamp(MIN_RUN_SPEED, MAX_RUN_SPEED);
    }

    /// Set the jump force of the player
    ///
    /// # Arguments
    /// * `force` - The force to set the player to
    pub fn set_jump_force(&mut self, force: f32) {
        self.jump_force = force.clamp(MIN_JUMP_FORCE, MAX_JUMP_FORCE);
    }

    /// Set the device ID of the player
    ///
    /// # Arguments
    /// * `device_id` - The device ID to set
    pub fn set_device_id(&mut self, device_id: i32) {
        self.device_id = device_id;
        let mut input_manager_unbound = self.get_input_manager();
        input_manager_unbound.bind_mut().set_device_id(device_id);
    }

    /// Get the device ID of the player
    ///
    /// # Returns
    /// * `i32` - The device ID of the player
    #[func]
    pub fn get_device_id(&self) -> i32 {
        self.device_id
    }

    /// Add a timeout event to the player
    /// This method adds a timeout event to the player and sets the duration of the event using the event's get_duration method
    /// The event is then inserted into the timeout_events HashMap with the current time as the start time
    ///
    /// # Arguments
    /// * `event` - The event to add
    pub fn add_timeout_event(&mut self, event: TimeoutEvents) {
        let duration = event.get_duration();
        self.timeout_events
            .insert(event, (Instant::now(), duration));
    }

    /// Check if the player is able to jump
    /// This method checks if the player is on the floor or if they are within the coyote time window
    /// If either condition is met, the player is able to jump and the method returns true
    /// Otherwise, the player is not able to jump and the method returns false
    ///
    /// # Returns
    /// * `bool` - True if the player is able to jump, false otherwise
    pub fn jump_available(&self) -> bool {
        if self.base().is_on_floor() {
            return true;
        }

        if let Some(_) = self.timeout_events.get(&TimeoutEvents::CoyoteTime) {
            return true;
        }

        false
    }

    /// Check if any timeout events have expired and remove them from the timeout_events HashMap
    fn expire_timeout_events(&mut self) {
        self.timeout_events.retain(|_event, time_tuple| {
            let time_elapsed = Instant::now().duration_since(time_tuple.0);
            time_elapsed <= time_tuple.1
        });
    }

    /// Set the player ID of the player
    /// This ID is assigned to the player when they join the game and is set by the PlayerManager
    /// This method also sets the visibility and light layers for all of the player's children
    /// It then emits the id_changed signal so any children with specific layer logic can update themselves
    ///
    /// # Arguments
    /// * `player_id` - The player ID to set
    pub fn set_player_id(&mut self, player_id: i32) {
        self.player_id = player_id;

        for child in self.base_mut().get_children().iter_shared() {
            if let Ok(mut node) = child.try_cast::<CanvasItem>() {
                let layer_num = player_id * 2;
                node.set_visibility_layer(1 << layer_num);
                let light_mask = node.get_light_mask();
                node.set_light_mask(light_mask | 1 << layer_num);
            }
        }

        self.base_mut().emit_signal("id_changed", &[]);
    }

    #[func]
    /// Get the player ID of the player
    /// This ID will be the same as the player number in the game so if this player was the first player to join, their ID would be 1
    ///
    /// # Returns
    /// * `i32` - The player ID of the player
    pub fn get_player_id(&self) -> i32 {
        self.player_id
    }

    /// Reset the player to their default values
    /// This method resets the speed scale of the player's sprite to 1.0
    /// It also resets the run and jump force of the player to their default values
    fn reset_player(&mut self) {
        let mut sprite: Gd<AnimatedSprite2D> = self.get_sprite();
        sprite.set_speed_scale(1.0);
        self.set_run_speed(DEFAULT_RUN_SPEED);
        self.set_jump_force(DEFAULT_JUMP_FORCE);
        self.set_gravity(self.default_gravity);
    }

    /// Adds a force to the player's forces queue
    ///
    /// # Arguments
    /// * `force` - The force to add to the player's forces queue
    pub fn add_force(&mut self, force: Force) {
        self.forces.push_back(force);
    }

    /// Adds a foce modifier to the player's hashmap
    /// These modifiers are not automatically removed by the player.
    ///
    /// If the modifier already exists in the set a default merging of the current modifier and
    /// the provided modifier will be attempted. This behavior comes from the combine_modifiers function
    /// in the ForceModifier implementaion
    ///
    ///  Note: Modifiers MUST BE REMOVED MANUALLY
    ///
    ///
    /// # Arguments
    /// * `modifier_value` - The force modifier to add the player's hashmap
    pub fn add_force_modifer(&mut self, mut modifier: ForceModifier) {
        let tag = modifier.tag();

        if let Some(current_modifier) = self.force_modifiers.get(&tag) {
            modifier = current_modifier.combine_modifiers(modifier);
        }

        self.force_modifiers.insert(tag, modifier);
    }

    pub fn remove_force_modifier(&mut self, modifier: ForceModifierTag) {
        self.force_modifiers.remove(&modifier);
    }

    pub fn replace_force_modifier(&mut self, modifier: ForceModifier) {
        self.force_modifiers.insert(modifier.tag(), modifier);
    }

    /// This iterates through the forces queue and applies each force to the player
    fn apply_forces(&mut self) {
        let len_forces = self.forces.len();
        for _ in 0..len_forces {
            let force = self.forces.pop_front().unwrap();
            self.apply_force(force);
        }

        let base_velocity = self.base().get_velocity();
        if base_velocity != Vector2::ZERO {
            self.previous_velocity = base_velocity;
        }
    }

    /// This method takes a force and then applies it to the player
    /// using the appropriate logic for the force
    /// NOTE: This will most likely have sub methods added for the logic of applying each force so
    /// that this method is cleaner
    ///
    /// # Arguments
    /// * `force` - The force to apply to the player
    fn apply_force(&mut self, force: Force) {
        let mut base_velocity = self.base().get_velocity();

        match force {
            Force::Gravity { acceleration } => {
                base_velocity.y += (acceleration * self.delta) as f32;
            }
            Force::NormalForce { magnitude } => {
                base_velocity.y += (self.gravity * magnitude * self.delta) as f32;
            }
            Force::Jump { acceleration } => {
                let mut multiplier = 1.0;
                match self.force_modifiers.get(&ForceModifierTag::Pewter) {
                    Some(ForceModifier::Pewter { jump_boost, .. }) => {
                        multiplier += *jump_boost;
                    }
                    _ => {}
                }

                base_velocity.y += acceleration * multiplier as f32;
            }
            Force::Run { acceleration } => {
                let max_run_speed = self.get_run_speed();
                let mut multiplier = 1.0;
                match self.force_modifiers.get(&ForceModifierTag::Pewter) {
                    Some(ForceModifier::Pewter { run_boost, .. }) => {
                        multiplier += *run_boost;
                    }
                    _ => {}
                }

                if base_velocity.x.signum() != max_run_speed.signum()
                    || base_velocity.x.abs() < max_run_speed
                {
                    base_velocity.x += acceleration * (self.delta * multiplier) as f32;
                }

                let horizontal_movement = self.get_horizontal_movement();
                if horizontal_movement.abs() != 1.0
                    || acceleration.signum() != base_velocity.x.signum()
                {
                    base_velocity.x = base_velocity.x.clamp(-max_run_speed, max_run_speed);
                }
            }
            Force::AirRun { acceleration } => {
                let max_run_speed = self.get_run_speed();
                let mut multiplier = 1.0;
                match self.force_modifiers.get(&ForceModifierTag::Pewter) {
                    Some(ForceModifier::Pewter { run_boost, .. }) => {
                        multiplier += *run_boost;
                    }
                    _ => {}
                }

                if base_velocity.x.signum() != max_run_speed.signum()
                    || base_velocity.x.abs() < max_run_speed
                {
                    base_velocity.x += acceleration * (self.delta * multiplier) as f32;
                }

                let horizontal_movement = self.get_horizontal_movement();
                if horizontal_movement.abs() != 1.0
                    || acceleration.signum() != base_velocity.x.signum()
                {
                    base_velocity.x = base_velocity.x.clamp(-max_run_speed, max_run_speed);
                }
            }
            Force::Stop {
                horizontal,
                vertical,
            } => {
                base_velocity.x = if horizontal { 0.0 } else { base_velocity.x };
                base_velocity.y = if vertical { 0.0 } else { base_velocity.y };
                self.previous_velocity = Vector2::ZERO;
            }
            Force::SteelPush {
                x_acceleration,
                y_acceleration,
            } => {
                base_velocity.x = x_acceleration;
                base_velocity.y = y_acceleration;
            }
            _ => {}
        }

        self.base_mut().set_velocity(base_velocity);
    }

    /// This is called when an object impacts the player.
    /// It will calculate if the player should be damaged and if they should be moved.
    /// It returns an impact force which is how much force is returned to the object.
    ///
    /// # Arguments
    /// * `impact_force` - The force of the impact which is roughly calulated using the speed of the object and its weight
    ///
    /// # Returns
    /// * `Force` - A Force::Impact which is how much energy/force is returned to the object,
    /// again roughly calculated using the speed of the player and their weight.
    // pub fn impact(&mut self, impact_force: Force) -> Force {
    //     Force::NormalForce { magnitude: -1.0 }
    // }
    pub fn impact(&mut self, body_mass: f32, body_velocity: Vector2) -> Vector2 {
        let player_velocity = self.previous_velocity;

        // Compute new velocities using momentum equations
        let mut new_player_velocity = ((self.mass - body_mass) * player_velocity
            + 2.0 * body_mass * body_velocity)
            / (self.mass + body_mass);

        let mut new_body_velocity = ((body_mass - self.mass) * body_velocity
            + 5.0 * self.mass * player_velocity)
            / (self.mass + body_mass);

        // Prevent slowing down in the same direction for the player
        if new_player_velocity.dot(player_velocity) > 0.0 {
            if new_player_velocity.length() < player_velocity.length() {
                new_player_velocity = player_velocity;
            }
        }

        // Prevent slowing down in the same direction for the body
        if new_body_velocity.dot(body_velocity) > 0.0 {
            if new_body_velocity.length() < body_velocity.length() {
                new_body_velocity = body_velocity;
            }
        }

        self.base_mut().set_velocity(new_player_velocity);

        // Return the new velocity for the body
        new_body_velocity
    }

    /// The permanent minimum run speed of the player
    ///
    /// # Returns
    /// * `f32` - The minimum run speed of the player
    pub fn get_min_run_speed(&self) -> f32 {
        MIN_RUN_SPEED
    }

    #[func]
    /// Adds a metal object to the player's list of nearby metal objects
    ///
    /// # Arguments
    /// * `metal` - The metal object to add to the player's list of nearby metal objects
    fn add_metal_object(&mut self, metal: Gd<MetalObject>) {
        if !metal.is_freeze_enabled() {
            self.metal_objects.push(metal);
        }
    }

    #[func]
    /// Removes a metal object from the player's list of nearby metal objects
    ///
    /// # Arguments
    /// * `metal` - The metal object to remove from the player's list of nearby metal objects
    fn remove_metal_object(&mut self, metal: Gd<MetalObject>) {
        if let Some(pos) = self.metal_objects.iter().position(|x| *x == metal) {
            self.metal_objects.remove(pos);
        }
    }

    #[func]
    /// Adds a player to the player's vec of nearby players
    ///
    /// # Arguments
    /// * `player` - The player to add to the current player's vector of nearby players
    fn add_nearby_player(&mut self, player: Gd<Player>) {
        self.nearby_players.push(player);
    }

    #[func]
    /// Removes a player from the player's vec of nearby players
    ///
    /// # Arguments
    /// * `player` - The player to remove from the current player's vector of nearby players
    fn remove_nearby_player(&mut self, player: Gd<Player>) {
        if let Some(pos) = self.nearby_players.iter().position(|x| *x == player) {
            let mut player = self.nearby_players.remove(pos);
            let visibility_mask = 1 << player.bind().get_player_id() * 2;
            player.bind_mut().hide_particles(visibility_mask);
        }
    }

    /// Gets the vec of all nearby players
    ///
    /// # Returns
    /// * `Vec<Gd<Player>>` - The vec of all nearby players
    pub fn get_nearby_players(&mut self) -> &mut Vec<Gd<Player>> {
        &mut self.nearby_players
    }

    /// Reveals the particles of the player if the player is not burning copper
    ///
    /// # Arguments
    /// * `visibility_layer` - The visibility layer to set for the particles
    pub fn reveal_particles(&mut self, visibility_layer: u32) {
        let current_layer = 1 << (self.player_id * 2);
        if !self.is_burning_metal(MetalType::Copper) {
            for metal in MetalType::iter() {
                let mut particles = self.get_metal_particles(metal);
                if particles.is_visible_in_tree() {
                    particles.set_visibility_layer(current_layer | visibility_layer);
                }
            }
        }
    }

    pub fn hide_particles(&mut self, visibility_layer: u32) {
        let mask_to_clear = !(visibility_layer); // Bitwise NOT to clear the target bit
        for metal in MetalType::iter() {
            let mut particles = self.get_metal_particles(metal);
<<<<<<< HEAD
            if particles.is_visible_in_tree() {
                particles.set_visibility_layer(current_layer);
            }
=======
            let current_mask = particles.get_visibility_layer();
            particles.set_visibility_layer(current_mask & mask_to_clear);
>>>>>>> 22d9f07b
        }
    }

    /// Updates the particles of the player to the current particles
    pub fn set_particles(&mut self, particles: Gd<GpuParticles2D>) {
        self.current_particles = Some(particles);
    }

    /// Gets the current particles of the player
    ///
    /// # Returns
    /// * `Gd<GpuParticles2D>` - The current particles of the player
    fn get_particles(&self) -> Gd<GpuParticles2D> {
        self.current_particles
            .clone()
            .expect("No current particles set for player")
    }

    /// Adds a metal to the active burning metals
    ///
    /// # Arguments
    /// * `metal` - The metal to add to the active burning metals
    pub fn add_active_metal(&mut self, metal: MetalType) {
        if !self.active_metals.contains(&metal) {
            self.active_metals.push(metal);
            if metal == MetalType::Copper {
                self.hide_particles();
            }
        }
    }

    /// Removes a metal from the active burning metals
    ///
    /// # Arguments
    /// * `metal` - The metal to remove from the active burning metals
    pub fn remove_active_metal(&mut self, metal: MetalType) {
        if let Some(pos) = self.active_metals.iter().position(|x| *x == metal) {
            self.active_metals.remove(pos);
        }
    }

    /// Checks if the player is burning a specific metal
    ///
    /// # Arguments
    /// * `metal` - The metal to check if the player is burning
    ///
    /// # Returns
    /// * `bool` - True if the player is burning the metal, false otherwise
    pub fn is_burning_metal(&mut self, metal: MetalType) -> bool {
        let particles = self.get_metal_particles(metal);
        particles.is_visible_in_tree()
    }

    #[func]
    pub fn is_burning_metal_from_string(&mut self, metal: String) -> bool {
        if let Some(metal) = MetalType::from_string(&metal) {
            let particles = self.get_metal_particles(metal);
            return particles.is_visible_in_tree();
        } else {
            return false;
        }
    }

    /// Gets the vec of all nearby metal objects
    ///
    /// # Returns
    /// * `Vec<Gd<MetalObject>>` - The vec of all nearby metal objects
    pub fn get_metal_objects(&self) -> &Vec<Gd<MetalObject>> {
        &self.metal_objects
    }

    /// Gets the mass of the player in kilograms
    ///
    /// # Returns
    /// * `f32` - The mass of the player in kilograms
    pub fn get_mass(&self) -> f32 {
        self.mass
    }

    /// Enable the hitbox of the player when they are attacking
    ///
    /// # Arguments
    /// * `owner` - A reference to the node for the hitbox of the player
    pub fn enable_hitbox(&mut self) {
        self.is_attacking = true;

        // Get the hitbox of the player
        let mut right_hitbox = self.base().get_node_as::<Area2D>("RightHitbox");
        let mut left_hitbox = self.base().get_node_as::<Area2D>("LeftHitbox");

        // Enable the hitbox of the player depending on the direction they are facing
        if self.direction > 0.0 {
            right_hitbox.set_monitoring(true);
            right_hitbox.set_collision_layer(1 << 2);
            left_hitbox.set_monitoring(false);
            left_hitbox.set_collision_layer(1 << 3);
        } else {
            left_hitbox.set_monitoring(true);
            left_hitbox.set_collision_layer(1 << 2);
            right_hitbox.set_monitoring(false);
            right_hitbox.set_collision_layer(1 << 3);
        }
    }

    /// Disable the hitbox of the player when they are not attacking
    ///
    /// # Arguments
    /// * `owner` - A reference to the node for the hitbox of the player
    pub fn disable_hitbox(&mut self) {
        self.is_attacking = false;
        // Get the hitbox of the player
        let mut right_hitbox = self.base().get_node_as::<Area2D>("RightHitbox");
        let mut left_hitbox = self.base().get_node_as::<Area2D>("LeftHitbox");

        // Disable the hitboxes of the player
        right_hitbox.set_monitoring(false);
        right_hitbox.set_collision_layer(1 << 3);
        left_hitbox.set_monitoring(false);
        left_hitbox.set_collision_layer(1 << 3);
    }

    /// Emit a signal to adjust the light for the player when they use tin
    ///
    /// # Arguments
    /// * `light_level` - The target light level.
    /// * `transition_time` - The time it takes to transition to the target light level.
    pub fn emit_tin_signal(&mut self, light_level: f32, transition_time: f64) {
        self.base_mut().emit_signal(
            "tin_activated",
            &[Variant::from(light_level), Variant::from(transition_time)],
        );
    }

    /// A signal that is emitted by the player when it's id is changed
    /// Children of the player can listen for the signal and then change their visibility layer based on the new id
    #[signal]
    fn id_changed();

    /// A signal that is emitted by the player when it is using tin
    #[signal]
    pub fn tin_activated(light_level: f32, transition_time: f64);

    /// If passed true, the player turns on its timer to count down before the player is removed from the game
    /// If passed false, the player turns off its timer meaning it is no longer disconnected
    ///
    /// # Arguments
    /// * `disconnected` - A boolean that determines if the player is disconnected or not
    pub fn set_disconnected(&mut self, disconnected: bool) {
        let mut disconnected_node = self.get_disconnected();
        disconnected_node.set_visible(disconnected);
    }
}
/// Getters for nodes
impl Player {
    fn get_cached_node<T: GodotClass + Inherits<Node>>(
        &mut self,
        cache_key: CachedNode,
        path: &str,
    ) -> Gd<T> {
        if !self.cached_nodes.contains_key(&cache_key) {
            let node = self.base().get_node_as::<T>(path);
            self.cached_nodes.insert(cache_key, node.upcast());
        }

        self.cached_nodes
            .get(&cache_key)
            .expect(&format!("{:?} node not found", cache_key))
            .clone()
            .cast::<T>()
    }

    /// Getter for the InputManager node
    /// This effectively caches the InputManager node so that it does not have to be found every time it is needed
    ///
    /// # Returns
    /// * `InputManager` - The InputManager node
    pub fn get_input_manager(&mut self) -> Gd<InputManager> {
        self.get_cached_node(CachedNode::InputManager, "InputManager")
    }

    /// Getter for the MetalManager node
    /// This effectively caches the MetalManager node so that it does not have to be found every time it is needed
    ///
    /// # Returns
    /// * `MetalManager` - The MetalManager node
    pub fn get_metal_manager(&mut self) -> Gd<MetalManager> {
        self.get_cached_node(CachedNode::MetalManager, "MetalManager")
    }

    /// Getter for the AnimatedSprite2D node
    /// This effectively caches the AnimatedSprite2D node so that it does not have to be found every time it is needed
    ///
    /// # Returns
    /// * `AnimatedSprite2D` - The AnimatedSprite2D node
    pub fn get_sprite(&mut self) -> Gd<AnimatedSprite2D> {
        self.get_cached_node(CachedNode::Sprite, "PlayerAnimation")
    }

    /// Getter for the MetalReserveBarManager node
    /// This effectively caches the MetalReserveBarManager node so that it does not have to be found every time it is needed
    ///
    /// # Returns
    /// * `MetalReserveBarManager` - The MetalReserveBarManager node
    pub fn get_metal_reserve_bar_manager(&mut self) -> Gd<MetalReserveBarManager> {
        self.get_cached_node(
            CachedNode::MetalReserveBarManager,
            "PlayerUI/MetalReserveBarManager",
        )
    }

    /// Getter for the HealthBar node
    /// This effectively caches the HealthBar node so that it does not have to be found every time it is needed
    ///
    /// # Returns
    /// * `TextureProgressBar` - The TextureProgressBar node used to display the player's health
    pub fn get_health_bar(&mut self) -> Gd<TextureProgressBar> {
        self.get_cached_node(CachedNode::HealthBar, "PlayerUI/HealthBar")
    }

    /// Getter for CoinCounter node
    /// This effectively caches the CoinCounter node so that it does not have to be found every time it is needed
    ///
    /// # Returns
    /// *  `CoinCounter` - The CoinCounter node used to show player coins.
    pub fn get_coin_counter(&mut self) -> Gd<CoinCounter> {
        self.get_cached_node(
            CachedNode::CoinCounter,
            "PlayerUI/Coin_Counter_Panel/CoinCounter",
        )
    }

    /// Getter for the PointLight2D node
    /// This effectively caches the PointLight2D node so that it does not have to be found every time it is needed
    ///
    /// # Returns
    /// * `PointLight2D` - The PointLight2D node
    pub fn get_point_light(&mut self) -> Gd<PointLight2D> {
        self.get_cached_node(CachedNode::PointLight, "PointLight2D")
    }

    /// Getter for the MetalLine node
    /// This effectively caches the MetalLine node so that it does not have to be found every time it is needed
    ///
    /// # Returns
    /// * `MetalLine` - The MetalLine node
    pub fn get_metal_line(&mut self, metal_type: MetalType) -> Gd<MetalLine> {
        let search_key = if metal_type == MetalType::Iron {
            (CachedNode::IronLines, "IronLines")
        } else {
            (CachedNode::SteelLines, "SteelLines")
        };

        self.get_cached_node(search_key.0, search_key.1)
    }

    /// Getter for the LineSelector node
    /// This effectively caches the LineSelector node so that it does not have to be found every time it is needed
    ///
    /// # Returns
    /// * `Sprite2D` - The LineSelector node
    pub fn get_line_selector(&mut self) -> Gd<Sprite2D> {
        self.get_cached_node(CachedNode::LineSelector, "LineSelector")
    }

    /// Getter for the PewterParticles node
    /// This effectively caches the PewterParticles node so that it does not have to be found every time it is needed
    ///
    /// # Returns
    /// * `GpuParticles2D` - The PewterParticles node
    pub fn get_pewter_particles(&mut self) -> Gd<GpuParticles2D> {
        self.get_cached_node(CachedNode::PewterParticles, "PewterParticles")
    }

    /// Getter for the SteelParticles node
    /// This effectively caches the SteelParticles node so that it does not have to be found every time it is needed
    ///
    /// # Returns
    /// * `GpuParticles2D` - The SteelParticles node
    pub fn get_steel_particles(&mut self) -> Gd<GpuParticles2D> {
        self.get_cached_node(CachedNode::SteelParticles, "SteelParticles")
    }

    /// Getter for the TinParticles node
    /// This effectively caches the TinParticles node so that it does not have to be found every time it is needed
    ///
    /// # Returns
    /// * `GpuParticles2D` - The TinParticles node
    pub fn get_tin_particles(&mut self) -> Gd<GpuParticles2D> {
        self.get_cached_node(CachedNode::TinParticles, "TinParticles")
    }

    /// Getter for the BronzeParticles node
    /// This effectively caches the BronzeParticles node so that it does not have to be found every time it is needed
    ///
    /// # Returns
    /// * `GpuParticles2D` - The BronzeParticles node
    pub fn get_bronze_particles(&mut self) -> Gd<GpuParticles2D> {
        self.get_cached_node(CachedNode::BronzeParticles, "BronzeParticles")
    }

    /// Getter for the IronParticles node
    /// This effectively caches the IronParticles node so that it does not have to be found every time it is needed
    ///
    /// * `GpuParticles2D` - The IronParticles node
    pub fn get_iron_particles(&mut self) -> Gd<GpuParticles2D> {
        self.get_cached_node(CachedNode::IronParticles, "IronParticles")
    }

    pub fn get_copper_particles(&mut self) -> Gd<GpuParticles2D> {
        self.get_cached_node(CachedNode::CopperParticles, "CopperParticles")
    }

    /// Getter for the Disconnected node
    /// This effectively caches the Disconnected node so that it does not have to be found every time it is needed
    ///
    /// # Returns
    /// * `Disconnected` - The Disconnected node
    pub fn get_disconnected(&mut self) -> Gd<Disconnected> {
        self.get_cached_node(CachedNode::Disconnected, "Disconnected")
    }

    pub fn get_camera(&mut self) -> Gd<Camera2D> {
        self.get_cached_node(CachedNode::Camera, "Camera2D")
    }

    pub fn get_metal_particles(&mut self, metal_type: MetalType) -> Gd<GpuParticles2D> {
        match metal_type {
            MetalType::Pewter => self.get_pewter_particles(),
            MetalType::Steel => self.get_steel_particles(),
            MetalType::Iron => self.get_iron_particles(),
            MetalType::Bronze => self.get_bronze_particles(),
            MetalType::Copper => self.get_copper_particles(),
            MetalType::Tin => self.get_tin_particles(),
        }
    }
}<|MERGE_RESOLUTION|>--- conflicted
+++ resolved
@@ -1055,14 +1055,8 @@
         let mask_to_clear = !(visibility_layer); // Bitwise NOT to clear the target bit
         for metal in MetalType::iter() {
             let mut particles = self.get_metal_particles(metal);
-<<<<<<< HEAD
-            if particles.is_visible_in_tree() {
-                particles.set_visibility_layer(current_layer);
-            }
-=======
             let current_mask = particles.get_visibility_layer();
             particles.set_visibility_layer(current_mask & mask_to_clear);
->>>>>>> 22d9f07b
         }
     }
 
