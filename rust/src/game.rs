--- conflicted
+++ resolved
@@ -299,12 +299,6 @@
             .clone()
     }
 
-<<<<<<< HEAD
-    /// This will return the game mode from the settings.
-    ///
-    /// Returns:
-    /// * String - The name of the game mode.
-=======
     /// Gets the hashmap that stores which team each player is on, if the
     /// hashmap is empty, initializes it with the teams Red and Blue
     /// # Returns
@@ -402,40 +396,10 @@
     /// * A string representing the game mode (see options below)
     ///     - "Last Player Standing"
     ///     - "Head Hunters"
->>>>>>> 22d9f07b
     pub fn get_game_mode(&mut self) -> String {
         self.settings.bind().get_game_mode()
     }
 
-<<<<<<< HEAD
-    /// This will return the team game from the settings.
-    ///
-    /// Returns:
-    /// * bool - If the game is a team game or not.
-    pub fn get_team_game(&mut self) -> bool {
-        self.settings.bind().get_team_game()
-    }
-    
-    /// This will attempt to start the game.
-    /// It will check if the appropriate conditions are met to start the game.
-    ///
-    /// Arguments:
-    /// * `test_mode` - A boolean that determines if the game should only launch with exactly 1
-    ///                 player.
-    ///
-    /// Note: If test mode is true the game will only start if there is exactly 1 player.
-    /// Otherwise the game will start only if there are at least 2 players.
-    #[func]
-    pub fn start_game(&mut self) {
-        self.start_round();
-        return;
-    }
-
-    /// This will set the game mode.
-    ///
-    /// Arguments:
-    /// * `mode` - The name of the game mode to set.
-=======
     /// Gets whether the game is a team game or not from the settings
     /// # Returns
     /// * true if team game false if solo
@@ -447,38 +411,23 @@
     /// Sets the game mode for this game in the settings
     /// # Paramaters
     /// * `mode` - The new game mode
->>>>>>> 22d9f07b
     #[func]
     fn set_game_mode(&mut self, mode: String) {
         self.settings.bind_mut().set_game_mode(mode);
     }
 
-<<<<<<< HEAD
-    /// This will set the game mode to team game or not.
-    ///
-    /// Arguments:
-    /// * `team_game` - A boolean that determines if the game is a team game or not.
-=======
     /// Sets whether this game is a team game or not in the settings
     /// # Parameters
     /// * `team_game` - true if team game false if solo
->>>>>>> 22d9f07b
     #[func]
     fn set_team_game(&mut self, team_game: bool) {
         self.settings.bind_mut().set_team_game(team_game);
     }
 
-<<<<<<< HEAD
-    /// This will set the game map.
-    ///
-    /// Arguments:
-    /// * `map` - The name of the map to set.
-=======
     /// Sets the map for this game in the settings
     /// # Parameters
     /// * `map` - a string representing the map to play on, should be entered
     ///           based on the name of the map node in godot ex. `MapOne`
->>>>>>> 22d9f07b
     #[func]
     fn set_game_map(&mut self, map: String) {
         self.settings.bind_mut().set_map(map);
@@ -688,17 +637,10 @@
         }
     }
 
-<<<<<<< HEAD
-    /// This will return the number of players in the game.
-    ///
-    /// Returns:
-    /// * i32 - The number of players in the game.
-=======
     /// Gets the number of players currently in this game as an i32
     /// # Returns
     /// * The number of players currently connected
     #[func]
->>>>>>> 22d9f07b
     pub fn get_number_of_players(&self) -> i32 {
         self.players.len() as i32
     }
@@ -772,14 +714,14 @@
         }
     }
 
-    fn get_team_eliminations(&mut self, team_color: &str) -> i32 {
+    fn get_team_eliminations(&mut self, team_color: &str, wins_check: HashMap<i32, i32>) -> i32 {
         let team_tracker = self.get_team_tracker().clone();
         let team = team_tracker.get(team_color).expect("Couldn't get value");
 
-        let elims = &self.eliminations;
+        // let elims = &self.eliminations;
         let mut team_elims: i32 = 0;
         for id in team.clone() {
-            team_elims += elims.get(&(id + 1)).unwrap();
+            team_elims += wins_check.get(&(id + 1)).unwrap();
         }
 
         team_elims
@@ -794,67 +736,75 @@
             return true;
         }
 
-<<<<<<< HEAD
+        let end_condition: i32;
+        let wins_check: HashMap<i32, i32>;
+
         if self.get_game_mode() == "Head Hunters" {
-            // check if a player has reached the required number of eliminations by checking the hashmap
-            for (_, eliminations) in self.eliminations.iter() {
-                if *eliminations >= REQUIRED_ELIMINATIONS {
-                    // set the winning player to the player with the required number of eliminations
-                    self.winning_player = self
-                        .eliminations
-                        .iter()
-                        .position(|(&k, &v)| v == REQUIRED_ELIMINATIONS)
-                        .unwrap() as i32
-                        + 1;
-                    return true;
-                }
-            }
-        } else if self.get_game_mode() == "Last Player Standing" {
-            // check if a player has reached the required number of round wins
-            for (_, round_wins) in self.round_wins.iter() {
-                if *round_wins >= REQUIRED_ROUNDS {
-                    // set the winning player to the player with the required number of round wins
-                    self.winning_player = self
-                        .round_wins
-                        .iter()
-                        .position(|(&k, &v)| v == REQUIRED_ROUNDS)
-                        .unwrap() as i32
-                        + 1;
-                    return true;
-                }
-=======
-        // The number of eliminations required to win the game; could/should be changed to be more dynamic in the future
-        const REQUIRED_ELIMINATIONS: i32 = 2;
-
+            end_condition = REQUIRED_ELIMINATIONS;
+            wins_check = self.eliminations;
+        } else  { // Last Player Standing
+            end_condition = REQUIRED_ROUNDS;
+            wins_check = self.round_wins;
+        } 
+        
         if self.get_team_game() {
-            let red = self.get_team_eliminations("Red");
-            let blue = self.get_team_eliminations("Blue");
-
-            if red == REQUIRED_ELIMINATIONS {
+            let red = self.get_team_eliminations("Red", wins_check);
+            let blue = self.get_team_eliminations("Blue", wins_check);
+
+            if red == end_condition {
                 self.winner = "Red".to_string();
                 return true;
-            } else if blue == REQUIRED_ELIMINATIONS {
+            } else if blue == wins_check {
                 self.winner = "Blue".to_string();
                 return true;
             }
             return false;
-        }
-
-        // check if a player has reached the required number of eliminations by checking the hashmap
-        for (_, eliminations) in self.eliminations.iter() {
-            if *eliminations >= REQUIRED_ELIMINATIONS {
-                // set the winning player to the player with the required number of eliminations
-                self.winner = (self
-                    .eliminations
-                    .iter()
-                    .position(|(&k, &v)| v == REQUIRED_ELIMINATIONS)
-                    .unwrap() as i32
-                    + 1)
-                .to_string();
-                return true;
->>>>>>> 22d9f07b
+        } else {
+            // check if a player has reached the required number of eliminations by checking the hashmap
+            for (_, eliminations) in self.wins_check.iter() {
+                if *eliminations >= end_condition {
+                    // set the winning player to the player with the required number of eliminations
+                    self.winner = (self
+                        .wins_check
+                        .iter()
+                        .position(|(&k, &v)| v == end_condition)
+                        .unwrap() as i32
+                        + 1)
+                    .to_string();
+                    return true;
+                }
             }
         }
+        // if self.get_game_mode() == "Head Hunters" {
+        //     // check if a player has reached the required number of eliminations by checking the hashmap
+        //     for (_, eliminations) in self.eliminations.iter() {
+        //         if *eliminations >= REQUIRED_ELIMINATIONS {
+        //             // set the winning player to the player with the required number of eliminations
+        //             self.winning_player = self
+        //                 .eliminations
+        //                 .iter()
+        //                 .position(|(&k, &v)| v == REQUIRED_ELIMINATIONS)
+        //                 .unwrap() as i32
+        //                 + 1;
+        //             return true;
+        //         }
+        //     }
+        // } else if self.get_game_mode() == "Last Player Standing" {
+        //     // check if a player has reached the required number of round wins
+        //     for (_, round_wins) in self.round_wins.iter() {
+        //         if *round_wins >= REQUIRED_ROUNDS {
+        //             // set the winning player to the player with the required number of round wins
+        //             self.winning_player = self
+        //                 .round_wins
+        //                 .iter()
+        //                 .position(|(&k, &v)| v == REQUIRED_ROUNDS)
+        //                 .unwrap() as i32
+        //                 + 1;
+        //             return true;
+        //         }
+
+
+        
         false
     }
 
