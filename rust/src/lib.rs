--- conflicted
+++ resolved
@@ -1,24 +1,10 @@
 use godot::prelude::*;
 
-<<<<<<< HEAD
-pub mod metal_reserve_bar_manager;
-
-pub mod metal_bar;
-
-pub mod coin;
-
-pub mod coin_counter;
-
-
-=======
 mod player {
->>>>>>> 94a0ccef
 
     pub mod input_manager;
     pub mod player;
 
-<<<<<<< HEAD
-=======
     mod enums {
         pub mod player_events;
     }
@@ -52,6 +38,5 @@
 
 struct MyExtension;
 
->>>>>>> 94a0ccef
 #[gdextension]
 unsafe impl ExtensionLibrary for MyExtension {}